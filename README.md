--- conflicted
+++ resolved
@@ -65,13 +65,9 @@
   - [Controlling person registration](#controlling-person-registration)
   - [Controlling entity validation](#controlling-entity-validation)
   - [Verify Phone Number](#verify-phone-number)
-<<<<<<< HEAD
-  - [Client Edits](#client-edits)
-=======
   - [Prefill Beneficial Owners](#prefill-controllingPerson)
   - [Modification History](#client-edits)
   - [Inter-Form conditionals](#interFormConditionals)
->>>>>>> 11e9445c
 - [Troubleshooting](#troubleshooting)
   - [tradleconf update](#tradleconf-update)
   - [tradleconf enable-kyc-services](#tradleconf-enable-kyc-services)
@@ -866,11 +862,6 @@
   }
 }
 ```
-<<<<<<< HEAD
-#### Client Edits
-
-Purpose:
-=======
 #### Prefill Beneficial Owners (BO)
 
 Purpose: Reduce/eliminate data entry for corporate onboarding. Information for prefill is taken from the passed Check resources that confirm company existence and list BO
@@ -928,7 +919,6 @@
   ],
 }
 ```
->>>>>>> 11e9445c
 
 ### Troubleshooting
 
